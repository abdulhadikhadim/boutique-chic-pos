--- conflicted
+++ resolved
@@ -8,14 +8,10 @@
 import { Select, SelectContent, SelectItem, SelectTrigger, SelectValue } from '@/components/ui/select';
 import { Dialog, DialogContent, DialogHeader, DialogTitle, DialogTrigger, DialogDescription } from '@/components/ui/dialog';
 import { Tabs, TabsContent, TabsList, TabsTrigger } from '@/components/ui/tabs';
-<<<<<<< HEAD
 import { Table, TableBody, TableCell, TableHead, TableHeader, TableRow } from '@/components/ui/table';
 import { InventoryManagement } from './InventoryManagement';
 import { apiClient, Customer, Product, Sale } from '@/services/apiClient';
 import { toast } from '@/hooks/use-toast';
-=======
-import { mockProducts, mockSales, mockCustomers } from '@/data/mockData';
->>>>>>> 6c508723
 import { 
   TrendingUp, 
   Package, 
@@ -25,7 +21,6 @@
   Clock,
   BarChart3,
   ShoppingCart,
-<<<<<<< HEAD
   Calendar,
   Download,
   Plus,
@@ -38,9 +33,6 @@
   Eye,
   AlertCircle,
   CheckCircle
-=======
-  Calendar
->>>>>>> 6c508723
 } from 'lucide-react';
 
 interface NewCustomerForm {
@@ -55,7 +47,6 @@
 
 export function ManagerDashboard() {
   const [selectedPeriod, setSelectedPeriod] = useState('today');
-<<<<<<< HEAD
   const [customers, setCustomers] = useState<Customer[]>([]);
   const [products, setProducts] = useState<Product[]>([]);
   const [sales, setSales] = useState<Sale[]>([]);
@@ -382,19 +373,6 @@
     };
   }).sort((a, b) => b.totalOwed - a.totalOwed);
 
-=======
-
-  // Calculate metrics
-  const totalSales = mockSales.reduce((sum, sale) => sum + sale.total, 0);
-  const totalProducts = mockProducts.length;
-  const lowStockProducts = mockProducts.filter(p => p.stock < 10);
-  const totalCustomers = mockCustomers.length;
-
-  const topSellingProducts = mockProducts
-    .sort((a, b) => b.stock - a.stock)
-    .slice(0, 5);
-
->>>>>>> 6c508723
   return (
     <div className="p-6 space-y-6 overflow-auto">
       {/* Header */}
@@ -489,7 +467,6 @@
         </TabsList>
 
         <TabsContent value="inventory" className="space-y-4">
-<<<<<<< HEAD
           {/* Inventory Stats Overview */}
           <div className="grid grid-cols-1 md:grid-cols-3 gap-4 mb-6">
             <Card className="p-4 border-0 bg-gradient-to-br from-success/10 to-success/5">
@@ -529,8 +506,6 @@
             </Card>
           </div>
 
-=======
->>>>>>> 6c508723
           {/* Low Stock Alert */}
           {lowStockProducts.length > 0 && (
             <Card className="p-4 border-warning/50 bg-warning/5">
@@ -554,7 +529,6 @@
           {/* Inventory Overview */}
           <Card className="p-6">
             <div className="flex items-center justify-between mb-4">
-<<<<<<< HEAD
               <h3 className="text-lg font-semibold">Inventory Overview ({products.length} products)</h3>
               <div className="flex space-x-2">
                 <div className="relative">
@@ -628,35 +602,6 @@
           />
         </TabsContent>
 
-=======
-              <h3 className="text-lg font-semibold">Inventory Overview</h3>
-              <Button variant="outline" size="sm">Add Product</Button>
-            </div>
-            <div className="space-y-3">
-              {mockProducts.map(product => (
-                <div key={product.id} className="flex items-center justify-between p-3 bg-muted/50 rounded-lg">
-                  <div className="flex items-center space-x-3">
-                    <div className="w-10 h-10 bg-primary/10 rounded-lg flex items-center justify-center">
-                      <Package className="w-5 h-5 text-primary" />
-                    </div>
-                    <div>
-                      <p className="font-medium">{product.name}</p>
-                      <p className="text-sm text-muted-foreground">{product.category} • SKU: {product.sku}</p>
-                    </div>
-                  </div>
-                  <div className="text-right">
-                    <p className="font-semibold">${product.price}</p>
-                    <Badge variant={product.stock < 10 ? "destructive" : "secondary"}>
-                      {product.stock} in stock
-                    </Badge>
-                  </div>
-                </div>
-              ))}
-            </div>
-          </Card>
-        </TabsContent>
-
->>>>>>> 6c508723
         <TabsContent value="sales" className="space-y-4">
           <Card className="p-6">
             <div className="flex items-center justify-between mb-4">
